import uuid
from models.player_action import PlayerAction
from models.progress import Progress


class BoardAction(PlayerAction):
<<<<<<< HEAD
    uuid: uuid          # uuid of the action
    player: int         # uid of the owning player
=======
    uuid: UUID  # uuid of the action
    player: int  # uid of the owning player
>>>>>>> 121e80ba
    progress: Progress  # progress of the units on the path

    @classmethod
    def fromAttributes(cls, uuid: uuid, player: int, progress: Progress):
        boardaction = {
            'uuid': uuid,
            'player': player,
            'progress': {
                'distance': progress.distance,
                'traveled': progress.traveled,
            }
        }
        return cls(boardaction)

    def __init__(self, boardaction: dict):
        self.uuid = boardaction['uuid']
        self.player = boardaction['player']
<<<<<<< HEAD
        self.progress = Progress(boardaction['progress'])
=======
        self.progress = boardaction['progress']
>>>>>>> 121e80ba
<|MERGE_RESOLUTION|>--- conflicted
+++ resolved
@@ -4,13 +4,8 @@
 
 
 class BoardAction(PlayerAction):
-<<<<<<< HEAD
     uuid: uuid          # uuid of the action
     player: int         # uid of the owning player
-=======
-    uuid: UUID  # uuid of the action
-    player: int  # uid of the owning player
->>>>>>> 121e80ba
     progress: Progress  # progress of the units on the path
 
     @classmethod
@@ -28,8 +23,4 @@
     def __init__(self, boardaction: dict):
         self.uuid = boardaction['uuid']
         self.player = boardaction['player']
-<<<<<<< HEAD
-        self.progress = Progress(boardaction['progress'])
-=======
-        self.progress = boardaction['progress']
->>>>>>> 121e80ba
+        self.progress = Progress(boardaction['progress'])