from typing import List
from models.game_state import GameState
from models.player_action import PlayerAction


def getdistance(x1: int, y1: int, z1: int, x2: int, y2: int, z2: int) -> int:
    return int(((x1-x2)**2 + (y1-y1)**2 + (z1-z2)**2) ** 0.5)


<<<<<<< HEAD
def decide(gameState: GameState) -> List[PlayerAction]:
    actions = List[PlayerAction]
    myBases = List[Base]
    otherBases = List[Base]
    for base in gameState.bases:
        if base.player:
            myBases.append(base)
        else:
            otherBases.append(base)
    for base in myBases:
        if base.population > gameState.config.base_levels[base.level].upgrade_cost:
            actions.append(PlayerAction(base.uid, base.uid, gameState.config.base_levels[base.level].upgrade_cost))

=======
def decide(gamestate: GameState) -> List[PlayerAction]:
>>>>>>> 8ad3fee6
    # TODO: place your logic here
    return actions<|MERGE_RESOLUTION|>--- conflicted
+++ resolved
@@ -7,8 +7,7 @@
     return int(((x1-x2)**2 + (y1-y1)**2 + (z1-z2)**2) ** 0.5)
 
 
-<<<<<<< HEAD
-def decide(gameState: GameState) -> List[PlayerAction]:
+def decide(gamestate: GameState) -> List[PlayerAction]:
     actions = List[PlayerAction]
     myBases = List[Base]
     otherBases = List[Base]
@@ -21,8 +20,5 @@
         if base.population > gameState.config.base_levels[base.level].upgrade_cost:
             actions.append(PlayerAction(base.uid, base.uid, gameState.config.base_levels[base.level].upgrade_cost))
 
-=======
-def decide(gamestate: GameState) -> List[PlayerAction]:
->>>>>>> 8ad3fee6
     # TODO: place your logic here
     return actions